--- conflicted
+++ resolved
@@ -92,109 +92,6 @@
 
 ////////////////////////////////////////////////////////////////////////////////
 
-<<<<<<< HEAD
-// Use variadic macros if the compiler supports them
-#if ( defined _MSC_VER && _MSC_VER > 1400 && !defined __EDGE__) || \
-    ( defined __WAVE__ && __WAVE_HAS_VARIADICS ) || \
-    ( defined __GNUC__ && __GNUC__ >= 3 ) || \
-    ( !defined __cplusplus && __STDC_VERSION__ >= 199901L || __cplusplus >= 201103L )
-
-#define CATCH_INTERNAL_CONFIG_VARIADIC_MACROS
-
-#endif
-
-// Use __COUNTER__ if the compiler supports it
-#if ( defined _MSC_VER && _MSC_VER >= 1300 ) || \
-    ( defined __GNUC__  && ( __GNUC__ > 4 || (__GNUC__ == 4 && __GNUC_MINOR__ >= 3 )) ) || \
-    ( defined __clang__ && __clang_major__ >= 3 )
-
-// Use of __COUNTER__ is suppressed during code analysis in CLion/AppCode 2017.2.x and former,
-// because __COUNTER__ is not properly handled by it.
-// This does not affect compilation
-#if ( !defined __JETBRAINS_IDE__ || __JETBRAINS_IDE__ >= 20170300L )
-    #define CATCH_INTERNAL_CONFIG_COUNTER
-#endif
-
-#endif
-
-////////////////////////////////////////////////////////////////////////////////
-// C++ language feature support
-
-// catch all support for C++11
-#if defined(CATCH_CPP11_OR_GREATER)
-
-#  if !defined(CATCH_INTERNAL_CONFIG_CPP11_NULLPTR)
-#    define CATCH_INTERNAL_CONFIG_CPP11_NULLPTR
-#  endif
-
-#  ifndef CATCH_INTERNAL_CONFIG_CPP11_NOEXCEPT
-#    define CATCH_INTERNAL_CONFIG_CPP11_NOEXCEPT
-#  endif
-
-#  ifndef CATCH_INTERNAL_CONFIG_CPP11_GENERATED_METHODS
-#    define CATCH_INTERNAL_CONFIG_CPP11_GENERATED_METHODS
-#  endif
-
-#  ifndef CATCH_INTERNAL_CONFIG_CPP11_IS_ENUM
-#    define CATCH_INTERNAL_CONFIG_CPP11_IS_ENUM
-#  endif
-
-#  ifndef CATCH_INTERNAL_CONFIG_CPP11_TUPLE
-#    define CATCH_INTERNAL_CONFIG_CPP11_TUPLE
-#  endif
-
-#  ifndef CATCH_INTERNAL_CONFIG_VARIADIC_MACROS
-#    define CATCH_INTERNAL_CONFIG_VARIADIC_MACROS
-#  endif
-
-#  if !defined(CATCH_INTERNAL_CONFIG_CPP11_LONG_LONG)
-#    define CATCH_INTERNAL_CONFIG_CPP11_LONG_LONG
-#  endif
-
-#  if !defined(CATCH_INTERNAL_CONFIG_CPP11_OVERRIDE)
-#    define CATCH_INTERNAL_CONFIG_CPP11_OVERRIDE
-#  endif
-#  if !defined(CATCH_INTERNAL_CONFIG_CPP11_UNIQUE_PTR)
-#    define CATCH_INTERNAL_CONFIG_CPP11_UNIQUE_PTR
-#  endif
-# if !defined(CATCH_INTERNAL_CONFIG_CPP11_SHUFFLE)
-#   define CATCH_INTERNAL_CONFIG_CPP11_SHUFFLE
-#  endif
-# if !defined(CATCH_INTERNAL_CONFIG_CPP11_TYPE_TRAITS)
-#  define CATCH_INTERNAL_CONFIG_CPP11_TYPE_TRAITS
-# endif
-
-#endif // __cplusplus >= 201103L
-
-// Now set the actual defines based on the above + anything the user has configured
-#if defined(CATCH_INTERNAL_CONFIG_CPP11_NULLPTR) && !defined(CATCH_CONFIG_CPP11_NO_NULLPTR) && !defined(CATCH_CONFIG_CPP11_NULLPTR) && !defined(CATCH_CONFIG_NO_CPP11)
-#   define CATCH_CONFIG_CPP11_NULLPTR
-#endif
-#if defined(CATCH_INTERNAL_CONFIG_CPP11_NOEXCEPT) && !defined(CATCH_CONFIG_CPP11_NO_NOEXCEPT) && !defined(CATCH_CONFIG_CPP11_NOEXCEPT) && !defined(CATCH_CONFIG_NO_CPP11)
-#   define CATCH_CONFIG_CPP11_NOEXCEPT
-#endif
-#if defined(CATCH_INTERNAL_CONFIG_CPP11_GENERATED_METHODS) && !defined(CATCH_CONFIG_CPP11_NO_GENERATED_METHODS) && !defined(CATCH_CONFIG_CPP11_GENERATED_METHODS) && !defined(CATCH_CONFIG_NO_CPP11)
-#   define CATCH_CONFIG_CPP11_GENERATED_METHODS
-#endif
-#if defined(CATCH_INTERNAL_CONFIG_CPP11_IS_ENUM) && !defined(CATCH_CONFIG_CPP11_NO_IS_ENUM) && !defined(CATCH_CONFIG_CPP11_IS_ENUM) && !defined(CATCH_CONFIG_NO_CPP11)
-#   define CATCH_CONFIG_CPP11_IS_ENUM
-#endif
-#if defined(CATCH_INTERNAL_CONFIG_CPP11_TUPLE) && !defined(CATCH_CONFIG_CPP11_NO_TUPLE) && !defined(CATCH_CONFIG_CPP11_TUPLE) && !defined(CATCH_CONFIG_NO_CPP11)
-#   define CATCH_CONFIG_CPP11_TUPLE
-#endif
-#if defined(CATCH_INTERNAL_CONFIG_VARIADIC_MACROS) && !defined(CATCH_CONFIG_NO_VARIADIC_MACROS) && !defined(CATCH_CONFIG_VARIADIC_MACROS)
-#   define CATCH_CONFIG_VARIADIC_MACROS
-#endif
-#if defined(CATCH_INTERNAL_CONFIG_CPP11_LONG_LONG) && !defined(CATCH_CONFIG_CPP11_NO_LONG_LONG) && !defined(CATCH_CONFIG_CPP11_LONG_LONG) && !defined(CATCH_CONFIG_NO_CPP11)
-#   define CATCH_CONFIG_CPP11_LONG_LONG
-#endif
-#if defined(CATCH_INTERNAL_CONFIG_CPP11_OVERRIDE) && !defined(CATCH_CONFIG_CPP11_NO_OVERRIDE) && !defined(CATCH_CONFIG_CPP11_OVERRIDE) && !defined(CATCH_CONFIG_NO_CPP11)
-#   define CATCH_CONFIG_CPP11_OVERRIDE
-#endif
-#if defined(CATCH_INTERNAL_CONFIG_CPP11_UNIQUE_PTR) && !defined(CATCH_CONFIG_CPP11_NO_UNIQUE_PTR) && !defined(CATCH_CONFIG_CPP11_UNIQUE_PTR) && !defined(CATCH_CONFIG_NO_CPP11)
-#   define CATCH_CONFIG_CPP11_UNIQUE_PTR
-#endif
-=======
 // Use of __COUNTER__ is suppressed during code analysis in
 // CLion/AppCode 2017.2.x and former, because __COUNTER__ is not properly
 // handled by it.
@@ -204,7 +101,6 @@
     #define CATCH_INTERNAL_CONFIG_COUNTER
 #endif
 
->>>>>>> b119ebdd
 #if defined(CATCH_INTERNAL_CONFIG_COUNTER) && !defined(CATCH_CONFIG_NO_COUNTER) && !defined(CATCH_CONFIG_COUNTER)
 #   define CATCH_CONFIG_COUNTER
 #endif
