<?xml version="1.0" encoding="UTF-8"?>
<<<<<<< HEAD
<testsuitesspanner>
  <testsuite name="<exe-name>" errors="13" failures="81" tests="986" hostname="tbd" time="{duration}" timestamp="{iso8601-timestamp}">
    <testcase classname="global" name="# A test name that starts with a #" time="{duration}"/>
    <testcase classname="#748 - captures with unexpected exceptions" name="outside assertions" time="{duration}">
=======
<testsuitesloose text artifact
>
  <testsuite name="<exe-name>" errors="15" failures="85" tests="904" hostname="tbd" time="{duration}" timestamp="{iso8601-timestamp}">
    <testcase classname="<exe-name>.global" name="# A test name that starts with a #" time="{duration}"/>
    <testcase classname="<exe-name>.global" name="#1005: Comparing pointer to int and long (NULL can be either on various systems)" time="{duration}"/>
    <testcase classname="<exe-name>.global" name="#748 - captures with unexpected exceptions/outside assertions" time="{duration}">
>>>>>>> b119ebdd
      <error type="TEST_CASE">
expected exception
answer := 42
ExceptionTests.cpp:<line number>
      </error>
    </testcase>
    <testcase classname="<exe-name>.global" name="#748 - captures with unexpected exceptions/inside REQUIRE_NOTHROW" time="{duration}">
      <error message="thisThrows()" type="REQUIRE_NOTHROW">
expected exception
answer := 42
ExceptionTests.cpp:<line number>
      </error>
    </testcase>
    <testcase classname="<exe-name>.global" name="#748 - captures with unexpected exceptions/inside REQUIRE_THROWS" time="{duration}"/>
    <testcase classname="<exe-name>.global" name="#809" time="{duration}"/>
    <testcase classname="<exe-name>.global" name="#833" time="{duration}"/>
    <testcase classname="<exe-name>.global" name="#835 -- errno should not be touched by Catch" time="{duration}">
      <failure message="1 == 0" type="CHECK">
MiscTests.cpp:<line number>
      </failure>
    </testcase>
<<<<<<< HEAD
    <testcase classname="#961 -- Dynamically created sections should all be reported" name="Looped section 0" time="{duration}"/>
    <testcase classname="#961 -- Dynamically created sections should all be reported" name="Looped section 1" time="{duration}"/>
    <testcase classname="#961 -- Dynamically created sections should all be reported" name="Looped section 2" time="{duration}"/>
    <testcase classname="#961 -- Dynamically created sections should all be reported" name="Looped section 3" time="{duration}"/>
    <testcase classname="#961 -- Dynamically created sections should all be reported" name="Looped section 4" time="{duration}"/>
    <testcase classname="global" name="'Not' checks that should fail" time="{duration}">
=======
    <testcase classname="<exe-name>.global" name="#872" time="{duration}"/>
    <testcase classname="<exe-name>.global" name="#961 -- Dynamically created sections should all be reported/Looped section 0" time="{duration}"/>
    <testcase classname="<exe-name>.global" name="#961 -- Dynamically created sections should all be reported/Looped section 1" time="{duration}"/>
    <testcase classname="<exe-name>.global" name="#961 -- Dynamically created sections should all be reported/Looped section 2" time="{duration}"/>
    <testcase classname="<exe-name>.global" name="#961 -- Dynamically created sections should all be reported/Looped section 3" time="{duration}"/>
    <testcase classname="<exe-name>.global" name="#961 -- Dynamically created sections should all be reported/Looped section 4" time="{duration}"/>
    <testcase classname="<exe-name>.global" name="'Not' checks that should fail" time="{duration}">
>>>>>>> b119ebdd
      <failure message="false != false" type="CHECK">
ConditionTests.cpp:<line number>
      </failure>
      <failure message="true != true" type="CHECK">
ConditionTests.cpp:<line number>
      </failure>
      <failure message="false" type="CHECK">
ConditionTests.cpp:<line number>
      </failure>
      <failure message="!true" type="CHECK_FALSE">
ConditionTests.cpp:<line number>
      </failure>
      <failure message="false" type="CHECK">
ConditionTests.cpp:<line number>
      </failure>
      <failure message="!true" type="CHECK_FALSE">
ConditionTests.cpp:<line number>
      </failure>
      <failure message="false" type="CHECK">
ConditionTests.cpp:<line number>
      </failure>
      <failure message="!(1 == 1)" type="CHECK_FALSE">
ConditionTests.cpp:<line number>
      </failure>
    </testcase>
    <testcase classname="<exe-name>.global" name="'Not' checks that should succeed" time="{duration}"/>
    <testcase classname="<exe-name>.global" name="(unimplemented) static bools can be evaluated/compare to true" time="{duration}"/>
    <testcase classname="<exe-name>.global" name="(unimplemented) static bools can be evaluated/compare to false" time="{duration}"/>
    <testcase classname="<exe-name>.global" name="(unimplemented) static bools can be evaluated/negation" time="{duration}"/>
    <testcase classname="<exe-name>.global" name="(unimplemented) static bools can be evaluated/double negation" time="{duration}"/>
    <testcase classname="<exe-name>.global" name="(unimplemented) static bools can be evaluated/direct" time="{duration}"/>
    <testcase classname="<exe-name>.TestClass" name="A METHOD_AS_TEST_CASE based test run that fails" time="{duration}">
      <failure message="&quot;hello&quot; == &quot;world&quot;" type="REQUIRE">
ClassTests.cpp:<line number>
      </failure>
    </testcase>
    <testcase classname="<exe-name>.TestClass" name="A METHOD_AS_TEST_CASE based test run that succeeds" time="{duration}"/>
    <testcase classname="<exe-name>.Fixture" name="A TEST_CASE_METHOD based test run that fails" time="{duration}">
      <failure message="1 == 2" type="REQUIRE">
ClassTests.cpp:<line number>
      </failure>
    </testcase>
    <testcase classname="<exe-name>.Fixture" name="A TEST_CASE_METHOD based test run that succeeds" time="{duration}"/>
    <testcase classname="<exe-name>.global" name="A couple of nested sections followed by a failure" time="{duration}">
      <failure type="FAIL">
to infinity and beyond
MiscTests.cpp:<line number>
      </failure>
    </testcase>
    <testcase classname="<exe-name>.global" name="A couple of nested sections followed by a failure/Outer/Inner" time="{duration}"/>
    <testcase classname="<exe-name>.global" name="A failing expression with a non streamable type is still captured" time="{duration}">
      <failure message="0x<hex digits> == 0x<hex digits>" type="CHECK">
TrickyTests.cpp:<line number>
      </failure>
      <failure message="{?} == {?}" type="CHECK">
TrickyTests.cpp:<line number>
      </failure>
    </testcase>
    <testcase classname="<exe-name>.global" name="Absolute margin" time="{duration}"/>
    <testcase classname="<exe-name>.global" name="An expression with side-effects should only be evaluated once" time="{duration}"/>
    <testcase classname="<exe-name>.global" name="An unchecked exception reports the line of the last assertion" time="{duration}">
      <error message="{Unknown expression after the reported line}">
unexpected exception
ExceptionTests.cpp:<line number>
      </error>
    </testcase>
<<<<<<< HEAD
    <testcase classname="global" name="Anonymous test case 1" time="{duration}"/>
    <testcase classname="global" name="AnyOf matcher" time="{duration}"/>
    <testcase classname="global" name="Approx with exactly-representable margin" time="{duration}"/>
    <testcase classname="global" name="Approximate PI" time="{duration}"/>
    <testcase classname="global" name="Approximate comparisons with different epsilons" time="{duration}"/>
    <testcase classname="global" name="Approximate comparisons with floats" time="{duration}"/>
    <testcase classname="global" name="Approximate comparisons with ints" time="{duration}"/>
    <testcase classname="global" name="Approximate comparisons with mixed numeric types" time="{duration}"/>
    <testcase classname="Assertions then sections" name="root" time="{duration}"/>
    <testcase classname="Assertions then sections" name="A section" time="{duration}"/>
    <testcase classname="Assertions then sections" name="A section/Another section" time="{duration}"/>
    <testcase classname="Assertions then sections" name="A section/Another other section" time="{duration}"/>
    <testcase classname="Capture and info messages" name="Capture should stringify like assertions" time="{duration}"/>
    <testcase classname="Capture and info messages" name="Info should NOT stringify the way assertions do" time="{duration}"/>
    <testcase classname="Character pretty printing" name="Specifically escaped" time="{duration}"/>
    <testcase classname="Character pretty printing" name="General chars" time="{duration}"/>
    <testcase classname="Character pretty printing" name="Low ASCII" time="{duration}"/>
    <testcase classname="global" name="Comparing function pointers" time="{duration}"/>
    <testcase classname="global" name="Comparing member function pointers" time="{duration}"/>
    <testcase classname="global" name="Comparisons between ints where one side is computed" time="{duration}"/>
    <testcase classname="global" name="Comparisons between unsigned ints and negative signed ints match c++ standard behaviour" time="{duration}"/>
    <testcase classname="global" name="Comparisons with int literals don't warn when mixing signed/ unsigned" time="{duration}"/>
    <testcase classname="global" name="Contains string matcher" time="{duration}">
=======
    <testcase classname="<exe-name>.global" name="Anonymous test case 1" time="{duration}"/>
    <testcase classname="<exe-name>.global" name="Approx setters validate their arguments" time="{duration}"/>
    <testcase classname="<exe-name>.global" name="Approx with exactly-representable margin" time="{duration}"/>
    <testcase classname="<exe-name>.global" name="Approximate PI" time="{duration}"/>
    <testcase classname="<exe-name>.global" name="Approximate comparisons with different epsilons" time="{duration}"/>
    <testcase classname="<exe-name>.global" name="Approximate comparisons with floats" time="{duration}"/>
    <testcase classname="<exe-name>.global" name="Approximate comparisons with ints" time="{duration}"/>
    <testcase classname="<exe-name>.global" name="Approximate comparisons with mixed numeric types" time="{duration}"/>
    <testcase classname="<exe-name>.global" name="Assertions then sections" time="{duration}"/>
    <testcase classname="<exe-name>.global" name="Assertions then sections/A section" time="{duration}"/>
    <testcase classname="<exe-name>.global" name="Assertions then sections/A section/Another section" time="{duration}"/>
    <testcase classname="<exe-name>.global" name="Assertions then sections/A section/Another other section" time="{duration}"/>
    <testcase classname="<exe-name>.global" name="Assorted miscellaneous tests" time="{duration}"/>
    <testcase classname="<exe-name>.global" name="Bitfields can be captured (#1027)" time="{duration}"/>
    <testcase classname="<exe-name>.global" name="Capture and info messages/Capture should stringify like assertions" time="{duration}"/>
    <testcase classname="<exe-name>.global" name="Capture and info messages/Info should NOT stringify the way assertions do" time="{duration}"/>
    <testcase classname="<exe-name>.global" name="Character pretty printing/Specifically escaped" time="{duration}"/>
    <testcase classname="<exe-name>.global" name="Character pretty printing/General chars" time="{duration}"/>
    <testcase classname="<exe-name>.global" name="Character pretty printing/Low ASCII" time="{duration}"/>
    <testcase classname="<exe-name>.global" name="Commas in various macros are allowed" time="{duration}"/>
    <testcase classname="<exe-name>.global" name="Comparing function pointers" time="{duration}"/>
    <testcase classname="<exe-name>.global" name="Comparison with explicitly convertible types" time="{duration}"/>
    <testcase classname="<exe-name>.global" name="Comparisons between ints where one side is computed" time="{duration}"/>
    <testcase classname="<exe-name>.global" name="Comparisons between unsigned ints and negative signed ints match c++ standard behaviour" time="{duration}"/>
    <testcase classname="<exe-name>.global" name="Comparisons with int literals don't warn when mixing signed/ unsigned" time="{duration}"/>
    <testcase classname="<exe-name>.global" name="Contains string matcher" time="{duration}">
>>>>>>> b119ebdd
      <failure message="&quot;this string contains 'abc' as a substring&quot; contains: &quot;not there&quot;" type="CHECK_THAT">
MatchersTests.cpp:<line number>
      </failure>
    </testcase>
    <testcase classname="<exe-name>.global" name="Custom exceptions can be translated when testing for nothrow" time="{duration}">
      <error message="throwCustom()" type="REQUIRE_NOTHROW">
custom exception - not std
ExceptionTests.cpp:<line number>
      </error>
    </testcase>
    <testcase classname="<exe-name>.global" name="Custom exceptions can be translated when testing for throwing as something else" time="{duration}">
      <error message="throwCustom(), std::exception" type="REQUIRE_THROWS_AS">
custom exception - not std
ExceptionTests.cpp:<line number>
      </error>
    </testcase>
    <testcase classname="<exe-name>.global" name="Custom std-exceptions can be custom translated" time="{duration}">
      <error type="TEST_CASE">
custom std exception
ExceptionTests.cpp:<line number>
      </error>
    </testcase>
    <testcase classname="<exe-name>.global" name="Default scale is invisible to comparison" time="{duration}"/>
    <testcase classname="<exe-name>.global" name="EndsWith string matcher" time="{duration}">
      <failure message="&quot;this string contains 'abc' as a substring&quot; ends with: &quot;this&quot;" type="CHECK_THAT">
MatchersTests.cpp:<line number>
      </failure>
    </testcase>
    <testcase classname="<exe-name>.global" name="Epsilon only applies to Approx's value" time="{duration}"/>
    <testcase classname="<exe-name>.global" name="Equality checks that should fail" time="{duration}">
      <failure message="7 == 6" type="CHECK">
ConditionTests.cpp:<line number>
      </failure>
      <failure message="7 == 8" type="CHECK">
ConditionTests.cpp:<line number>
      </failure>
      <failure message="7 == 0" type="CHECK">
ConditionTests.cpp:<line number>
      </failure>
      <failure message="9.1f == Approx( 9.1099996567 )" type="CHECK">
ConditionTests.cpp:<line number>
      </failure>
      <failure message="9.1f == Approx( 9.0 )" type="CHECK">
ConditionTests.cpp:<line number>
      </failure>
      <failure message="9.1f == Approx( 1.0 )" type="CHECK">
ConditionTests.cpp:<line number>
      </failure>
      <failure message="9.1f == Approx( 0.0 )" type="CHECK">
ConditionTests.cpp:<line number>
      </failure>
      <failure message="3.1415926535 == Approx( 3.1415 )" type="CHECK">
ConditionTests.cpp:<line number>
      </failure>
      <failure message="&quot;hello&quot; == &quot;goodbye&quot;" type="CHECK">
ConditionTests.cpp:<line number>
      </failure>
      <failure message="&quot;hello&quot; == &quot;hell&quot;" type="CHECK">
ConditionTests.cpp:<line number>
      </failure>
      <failure message="&quot;hello&quot; == &quot;hello1&quot;" type="CHECK">
ConditionTests.cpp:<line number>
      </failure>
      <failure message="5 == 6" type="CHECK">
ConditionTests.cpp:<line number>
      </failure>
      <failure message="1.3 == Approx( 1.301 )" type="CHECK">
ConditionTests.cpp:<line number>
      </failure>
    </testcase>
    <testcase classname="<exe-name>.global" name="Equality checks that should succeed" time="{duration}"/>
    <testcase classname="<exe-name>.global" name="Equals" time="{duration}"/>
    <testcase classname="<exe-name>.global" name="Equals string matcher" time="{duration}">
      <failure message="&quot;this string contains 'abc' as a substring&quot; equals: &quot;something else&quot;" type="CHECK_THAT">
MatchersTests.cpp:<line number>
      </failure>
    </testcase>
    <testcase classname="<exe-name>.global" name="Exception matchers that fail/No exception" time="{duration}">
      <failure message="doesNotThrow(), SpecialException, ExceptionMatcher{ 1 }" type="CHECK_THROWS_MATCHES">
MatchersTests.cpp:<line number>
      </failure>
      <failure message="doesNotThrow(), SpecialException, ExceptionMatcher{ 1 }" type="REQUIRE_THROWS_MATCHES">
MatchersTests.cpp:<line number>
      </failure>
    </testcase>
    <testcase classname="<exe-name>.global" name="Exception matchers that fail/Type mismatch" time="{duration}">
      <error message="throwsAsInt(1), SpecialException, ExceptionMatcher{ 1 }" type="CHECK_THROWS_MATCHES">
Unknown exception
MatchersTests.cpp:<line number>
      </error>
      <error message="throwsAsInt(1), SpecialException, ExceptionMatcher{ 1 }" type="REQUIRE_THROWS_MATCHES">
Unknown exception
MatchersTests.cpp:<line number>
      </error>
    </testcase>
    <testcase classname="<exe-name>.global" name="Exception matchers that fail/Contents are wrong" time="{duration}">
      <failure message="{?} special exception has value of 1" type="CHECK_THROWS_MATCHES">
MatchersTests.cpp:<line number>
      </failure>
      <failure message="{?} special exception has value of 1" type="REQUIRE_THROWS_MATCHES">
MatchersTests.cpp:<line number>
      </failure>
    </testcase>
    <testcase classname="<exe-name>.global" name="Exception matchers that succeed" time="{duration}"/>
    <testcase classname="<exe-name>.global" name="Exception messages can be tested for/exact match" time="{duration}"/>
    <testcase classname="<exe-name>.global" name="Exception messages can be tested for/different case" time="{duration}"/>
    <testcase classname="<exe-name>.global" name="Exception messages can be tested for/wildcarded" time="{duration}"/>
    <testcase classname="<exe-name>.global" name="Expected exceptions that don't throw or unexpected exceptions fail the test" time="{duration}">
      <error message="thisThrows(), std::string" type="CHECK_THROWS_AS">
expected exception
ExceptionTests.cpp:<line number>
      </error>
      <failure message="thisDoesntThrow(), std::domain_error" type="CHECK_THROWS_AS">
ExceptionTests.cpp:<line number>
      </failure>
      <error message="thisThrows()" type="CHECK_NOTHROW">
expected exception
ExceptionTests.cpp:<line number>
      </error>
    </testcase>
    <testcase classname="<exe-name>.global" name="FAIL aborts the test" time="{duration}">
      <failure type="FAIL">
This is a failure
MessageTests.cpp:<line number>
      </failure>
    </testcase>
    <testcase classname="<exe-name>.global" name="FAIL does not require an argument" time="{duration}">
      <failure type="FAIL">
MessageTests.cpp:<line number>
      </failure>
    </testcase>
    <testcase classname="<exe-name>.global" name="FAIL_CHECK does not abort the test" time="{duration}">
      <failure type="FAIL_CHECK">
This is a failure
MessageTests.cpp:<line number>
      </failure>
    </testcase>
    <testcase classname="<exe-name>.global" name="Factorials are computed" time="{duration}"/>
    <testcase classname="<exe-name>.global" name="Greater-than inequalities with different epsilons" time="{duration}"/>
    <testcase classname="<exe-name>.global" name="INFO and WARN do not abort tests" time="{duration}"/>
    <testcase classname="<exe-name>.global" name="INFO gets logged on failure" time="{duration}">
      <failure message="2 == 1" type="REQUIRE">
this message should be logged
so should this
MessageTests.cpp:<line number>
      </failure>
    </testcase>
    <testcase classname="<exe-name>.global" name="INFO gets logged on failure, even if captured before successful assertions" time="{duration}">
      <failure message="2 == 1" type="CHECK">
this message may be logged later
this message should be logged
MessageTests.cpp:<line number>
      </failure>
      <failure message="2 == 0" type="CHECK">
this message may be logged later
this message should be logged
and this, but later
MessageTests.cpp:<line number>
      </failure>
    </testcase>
    <testcase classname="<exe-name>.global" name="INFO is reset for each loop" time="{duration}">
      <failure message="10 &lt; 10" type="REQUIRE">
current counter 10
i := 10
MessageTests.cpp:<line number>
      </failure>
    </testcase>
    <testcase classname="<exe-name>.global" name="Inequality checks that should fail" time="{duration}">
      <failure message="7 != 7" type="CHECK">
ConditionTests.cpp:<line number>
      </failure>
      <failure message="9.1f != Approx( 9.1000003815 )" type="CHECK">
ConditionTests.cpp:<line number>
      </failure>
      <failure message="3.1415926535 != Approx( 3.1415926535 )" type="CHECK">
ConditionTests.cpp:<line number>
      </failure>
      <failure message="&quot;hello&quot; != &quot;hello&quot;" type="CHECK">
ConditionTests.cpp:<line number>
      </failure>
      <failure message="5 != 5" type="CHECK">
ConditionTests.cpp:<line number>
      </failure>
    </testcase>
    <testcase classname="<exe-name>.global" name="Inequality checks that should succeed" time="{duration}"/>
    <testcase classname="<exe-name>.global" name="Less-than inequalities with different epsilons" time="{duration}"/>
    <testcase classname="<exe-name>.global" name="ManuallyRegistered" time="{duration}"/>
    <testcase classname="<exe-name>.global" name="Matchers can be (AllOf) composed with the &amp;&amp; operator" time="{duration}"/>
    <testcase classname="<exe-name>.global" name="Matchers can be (AnyOf) composed with the || operator" time="{duration}"/>
    <testcase classname="<exe-name>.global" name="Matchers can be composed with both &amp;&amp; and ||" time="{duration}"/>
    <testcase classname="<exe-name>.global" name="Matchers can be composed with both &amp;&amp; and || - failing" time="{duration}">
      <failure message="&quot;this string contains 'abc' as a substring&quot; ( ( contains: &quot;string&quot; or contains: &quot;different&quot; ) and contains: &quot;random&quot; )" type="CHECK_THAT">
MatchersTests.cpp:<line number>
      </failure>
    </testcase>
    <testcase classname="<exe-name>.global" name="Matchers can be negated (Not) with the ! operator" time="{duration}"/>
    <testcase classname="<exe-name>.global" name="Matchers can be negated (Not) with the ! operator - failing" time="{duration}">
      <failure message="&quot;this string contains 'abc' as a substring&quot; not contains: &quot;substring&quot;" type="CHECK_THAT">
MatchersTests.cpp:<line number>
      </failure>
    </testcase>
    <testcase classname="<exe-name>.global" name="Mismatching exception messages failing the test" time="{duration}">
      <failure message="&quot;expected exception&quot; equals: &quot;should fail&quot;" type="REQUIRE_THROWS_WITH">
ExceptionTests.cpp:<line number>
      </failure>
    </testcase>
    <testcase classname="<exe-name>.global" name="Nice descriptive name" time="{duration}"/>
    <testcase classname="<exe-name>.global" name="Non-std exceptions can be translated" time="{duration}">
      <error type="TEST_CASE">
custom exception
ExceptionTests.cpp:<line number>
      </error>
    </testcase>
    <testcase classname="<exe-name>.global" name="Objects that evaluated in boolean contexts can be checked" time="{duration}"/>
    <testcase classname="<exe-name>.global" name="Ordering comparison checks that should fail" time="{duration}">
      <failure message="7 > 7" type="CHECK">
ConditionTests.cpp:<line number>
      </failure>
      <failure message="7 &lt; 7" type="CHECK">
ConditionTests.cpp:<line number>
      </failure>
      <failure message="7 > 8" type="CHECK">
ConditionTests.cpp:<line number>
      </failure>
      <failure message="7 &lt; 6" type="CHECK">
ConditionTests.cpp:<line number>
      </failure>
      <failure message="7 &lt; 0" type="CHECK">
ConditionTests.cpp:<line number>
      </failure>
      <failure message="7 &lt; -1" type="CHECK">
ConditionTests.cpp:<line number>
      </failure>
      <failure message="7 >= 8" type="CHECK">
ConditionTests.cpp:<line number>
      </failure>
      <failure message="7 &lt;= 6" type="CHECK">
ConditionTests.cpp:<line number>
      </failure>
      <failure message="9.1f &lt; 9" type="CHECK">
ConditionTests.cpp:<line number>
      </failure>
      <failure message="9.1f > 10" type="CHECK">
ConditionTests.cpp:<line number>
      </failure>
      <failure message="9.1f > 9.2" type="CHECK">
ConditionTests.cpp:<line number>
      </failure>
      <failure message="&quot;hello&quot; > &quot;hello&quot;" type="CHECK">
ConditionTests.cpp:<line number>
      </failure>
      <failure message="&quot;hello&quot; &lt; &quot;hello&quot;" type="CHECK">
ConditionTests.cpp:<line number>
      </failure>
      <failure message="&quot;hello&quot; > &quot;hellp&quot;" type="CHECK">
ConditionTests.cpp:<line number>
      </failure>
      <failure message="&quot;hello&quot; > &quot;z&quot;" type="CHECK">
ConditionTests.cpp:<line number>
      </failure>
      <failure message="&quot;hello&quot; &lt; &quot;hellm&quot;" type="CHECK">
ConditionTests.cpp:<line number>
      </failure>
      <failure message="&quot;hello&quot; &lt; &quot;a&quot;" type="CHECK">
ConditionTests.cpp:<line number>
      </failure>
      <failure message="&quot;hello&quot; >= &quot;z&quot;" type="CHECK">
ConditionTests.cpp:<line number>
      </failure>
      <failure message="&quot;hello&quot; &lt;= &quot;a&quot;" type="CHECK">
ConditionTests.cpp:<line number>
      </failure>
    </testcase>
    <testcase classname="<exe-name>.global" name="Ordering comparison checks that should succeed" time="{duration}"/>
    <testcase classname="<exe-name>.global" name="Output from all sections is reported/one" time="{duration}">
      <failure type="FAIL">
Message from section one
MessageTests.cpp:<line number>
      </failure>
    </testcase>
    <testcase classname="<exe-name>.global" name="Output from all sections is reported/two" time="{duration}">
      <failure type="FAIL">
Message from section two
MessageTests.cpp:<line number>
      </failure>
    </testcase>
    <testcase classname="<exe-name>.global" name="Parse test names and tags/Empty test spec should have no filters" time="{duration}"/>
    <testcase classname="<exe-name>.global" name="Parse test names and tags/Test spec from empty string should have no filters" time="{duration}"/>
    <testcase classname="<exe-name>.global" name="Parse test names and tags/Test spec from just a comma should have no filters" time="{duration}"/>
    <testcase classname="<exe-name>.global" name="Parse test names and tags/Test spec from name should have one filter" time="{duration}"/>
    <testcase classname="<exe-name>.global" name="Parse test names and tags/Test spec from quoted name should have one filter" time="{duration}"/>
    <testcase classname="<exe-name>.global" name="Parse test names and tags/Test spec from name should have one filter" time="{duration}"/>
    <testcase classname="<exe-name>.global" name="Parse test names and tags/Wildcard at the start" time="{duration}"/>
    <testcase classname="<exe-name>.global" name="Parse test names and tags/Wildcard at the end" time="{duration}"/>
    <testcase classname="<exe-name>.global" name="Parse test names and tags/Wildcard at both ends" time="{duration}"/>
    <testcase classname="<exe-name>.global" name="Parse test names and tags/Redundant wildcard at the start" time="{duration}"/>
    <testcase classname="<exe-name>.global" name="Parse test names and tags/Redundant wildcard at the end" time="{duration}"/>
    <testcase classname="<exe-name>.global" name="Parse test names and tags/Redundant wildcard at both ends" time="{duration}"/>
    <testcase classname="<exe-name>.global" name="Parse test names and tags/Wildcard at both ends, redundant at start" time="{duration}"/>
    <testcase classname="<exe-name>.global" name="Parse test names and tags/Just wildcard" time="{duration}"/>
    <testcase classname="<exe-name>.global" name="Parse test names and tags/Single tag" time="{duration}"/>
    <testcase classname="<exe-name>.global" name="Parse test names and tags/Single tag, two matches" time="{duration}"/>
    <testcase classname="<exe-name>.global" name="Parse test names and tags/Two tags" time="{duration}"/>
    <testcase classname="<exe-name>.global" name="Parse test names and tags/Two tags, spare separated" time="{duration}"/>
    <testcase classname="<exe-name>.global" name="Parse test names and tags/Wildcarded name and tag" time="{duration}"/>
    <testcase classname="<exe-name>.global" name="Parse test names and tags/Single tag exclusion" time="{duration}"/>
    <testcase classname="<exe-name>.global" name="Parse test names and tags/One tag exclusion and one tag inclusion" time="{duration}"/>
    <testcase classname="<exe-name>.global" name="Parse test names and tags/One tag exclusion and one wldcarded name inclusion" time="{duration}"/>
    <testcase classname="<exe-name>.global" name="Parse test names and tags/One tag exclusion, using exclude:, and one wldcarded name inclusion" time="{duration}"/>
    <testcase classname="<exe-name>.global" name="Parse test names and tags/name exclusion" time="{duration}"/>
    <testcase classname="<exe-name>.global" name="Parse test names and tags/wildcarded name exclusion" time="{duration}"/>
    <testcase classname="<exe-name>.global" name="Parse test names and tags/wildcarded name exclusion with tag inclusion" time="{duration}"/>
    <testcase classname="<exe-name>.global" name="Parse test names and tags/wildcarded name exclusion, using exclude:, with tag inclusion" time="{duration}"/>
    <testcase classname="<exe-name>.global" name="Parse test names and tags/two wildcarded names" time="{duration}"/>
    <testcase classname="<exe-name>.global" name="Parse test names and tags/empty tag" time="{duration}"/>
    <testcase classname="<exe-name>.global" name="Parse test names and tags/empty quoted name" time="{duration}"/>
    <testcase classname="<exe-name>.global" name="Parse test names and tags/quoted string followed by tag exclusion" time="{duration}"/>
    <testcase classname="<exe-name>.global" name="Parsing a std::pair" time="{duration}"/>
    <testcase classname="<exe-name>.global" name="Pointers can be compared to null" time="{duration}"/>
    <testcase classname="<exe-name>.global" name="Process can be configured on command line/empty args don't cause a crash" time="{duration}"/>
    <testcase classname="<exe-name>.global" name="Process can be configured on command line/default - no arguments" time="{duration}"/>
    <testcase classname="<exe-name>.global" name="Process can be configured on command line/test lists/1 test" time="{duration}"/>
    <testcase classname="<exe-name>.global" name="Process can be configured on command line/test lists/Specify one test case exclusion using exclude:" time="{duration}"/>
    <testcase classname="<exe-name>.global" name="Process can be configured on command line/test lists/Specify one test case exclusion using ~" time="{duration}"/>
    <testcase classname="<exe-name>.global" name="Process can be configured on command line/reporter/-r/console" time="{duration}"/>
    <testcase classname="<exe-name>.global" name="Process can be configured on command line/reporter/-r/xml" time="{duration}"/>
    <testcase classname="<exe-name>.global" name="Process can be configured on command line/reporter/-r xml and junit" time="{duration}"/>
    <testcase classname="<exe-name>.global" name="Process can be configured on command line/reporter/--reporter/junit" time="{duration}"/>
    <testcase classname="<exe-name>.global" name="Process can be configured on command line/debugger/-b" time="{duration}"/>
    <testcase classname="<exe-name>.global" name="Process can be configured on command line/debugger/--break" time="{duration}"/>
    <testcase classname="<exe-name>.global" name="Process can be configured on command line/abort/-a aborts after first failure" time="{duration}"/>
    <testcase classname="<exe-name>.global" name="Process can be configured on command line/abort/-x 2 aborts after two failures" time="{duration}"/>
    <testcase classname="<exe-name>.global" name="Process can be configured on command line/abort/-x must be numeric" time="{duration}"/>
    <testcase classname="<exe-name>.global" name="Process can be configured on command line/nothrow/-e" time="{duration}"/>
    <testcase classname="<exe-name>.global" name="Process can be configured on command line/nothrow/--nothrow" time="{duration}"/>
    <testcase classname="<exe-name>.global" name="Process can be configured on command line/output filename/-o filename" time="{duration}"/>
    <testcase classname="<exe-name>.global" name="Process can be configured on command line/output filename/--out" time="{duration}"/>
    <testcase classname="<exe-name>.global" name="Process can be configured on command line/combinations/Single character flags can be combined" time="{duration}"/>
    <testcase classname="<exe-name>.global" name="Process can be configured on command line/use-colour/without option" time="{duration}"/>
    <testcase classname="<exe-name>.global" name="Process can be configured on command line/use-colour/auto" time="{duration}"/>
    <testcase classname="<exe-name>.global" name="Process can be configured on command line/use-colour/yes" time="{duration}"/>
    <testcase classname="<exe-name>.global" name="Process can be configured on command line/use-colour/no" time="{duration}"/>
    <testcase classname="<exe-name>.global" name="Process can be configured on command line/use-colour/error" time="{duration}"/>
    <testcase classname="<exe-name>.global" name="Reconstruction should be based on stringification: #914" time="{duration}">
      <failure message="Hey, its truthy!" type="CHECK">
DecompositionTests.cpp:<line number>
      </failure>
    </testcase>
    <testcase classname="<exe-name>.global" name="SUCCEED counts as a test pass" time="{duration}"/>
    <testcase classname="<exe-name>.global" name="SUCCESS does not require an argument" time="{duration}"/>
    <testcase classname="<exe-name>.Fixture" name="Scenario: BDD tests requiring Fixtures to provide commonly-accessed data or methods/Given: No operations precede me" time="{duration}"/>
    <testcase classname="<exe-name>.Fixture" name="Scenario: BDD tests requiring Fixtures to provide commonly-accessed data or methods/Given: No operations precede me/When: We get the count/Then: Subsequently values are higher" time="{duration}"/>
    <testcase classname="<exe-name>.global" name="Scenario: Do that thing with the thing/Given: This stuff exists/When: I do this/Then: it should do this" time="{duration}"/>
    <testcase classname="<exe-name>.global" name="Scenario: Do that thing with the thing/Given: This stuff exists/When: I do this/Then: it should do this/And: do that" time="{duration}"/>
    <testcase classname="<exe-name>.global" name="Scenario: This is a really long scenario name to see how the list command deals with wrapping/Given: A section name that is so long that it cannot fit in a single console width/When: The test headers are printed as part of the normal running of the scenario/Then: The, deliberately very long and overly verbose (you see what I did there?) section names must wrap, along with an indent" time="{duration}"/>
    <testcase classname="<exe-name>.global" name="Scenario: Vector resizing affects size and capacity/Given: an empty vector" time="{duration}"/>
    <testcase classname="<exe-name>.global" name="Scenario: Vector resizing affects size and capacity/Given: an empty vector/When: it is made larger/Then: the size and capacity go up" time="{duration}"/>
    <testcase classname="<exe-name>.global" name="Scenario: Vector resizing affects size and capacity/Given: an empty vector/When: it is made larger/Then: the size and capacity go up/And when: it is made smaller again/Then: the size goes down but the capacity stays the same" time="{duration}"/>
    <testcase classname="<exe-name>.global" name="Scenario: Vector resizing affects size and capacity/Given: an empty vector/When: we reserve more space/Then: The capacity is increased but the size remains the same" time="{duration}"/>
    <testcase classname="<exe-name>.global" name="Sends stuff to stdout and stderr" time="{duration}">
      <system-out>
A string sent directly to stdout
      </system-out>
      <system-err>
A string sent directly to stderr
      </system-err>
    </testcase>
    <testcase classname="<exe-name>.global" name="Some simple comparisons between doubles" time="{duration}"/>
    <testcase classname="<exe-name>.global" name="Standard output from all sections is reported/two" time="{duration}">
      <system-out>
Message from section one
Message from section two
      </system-out>
    </testcase>
    <testcase classname="<exe-name>.global" name="StartsWith string matcher" time="{duration}">
      <failure message="&quot;this string contains 'abc' as a substring&quot; starts with: &quot;string&quot;" type="CHECK_THAT">
MatchersTests.cpp:<line number>
      </failure>
    </testcase>
    <testcase classname="<exe-name>.global" name="String matchers" time="{duration}"/>
    <testcase classname="<exe-name>.global" name="StringRef/Empty string" time="{duration}"/>
    <testcase classname="<exe-name>.global" name="StringRef/From string literal" time="{duration}"/>
    <testcase classname="<exe-name>.global" name="StringRef/From string literal/c_str() does not cause copy" time="{duration}"/>
    <testcase classname="<exe-name>.global" name="StringRef/From sub-string" time="{duration}">
      <failure message="false" type="REQUIRE">
StringRef.tests.cpp:<line number>
      </failure>
    </testcase>
    <testcase classname="<exe-name>.global" name="StringRef/Substrings/zero-based substring" time="{duration}"/>
    <testcase classname="<exe-name>.global" name="StringRef/Substrings/c_str() causes copy" time="{duration}"/>
    <testcase classname="<exe-name>.global" name="StringRef/Substrings/non-zero-based substring" time="{duration}"/>
    <testcase classname="<exe-name>.global" name="StringRef/Substrings/Pointer values of full refs should match" time="{duration}"/>
    <testcase classname="<exe-name>.global" name="StringRef/Substrings/Pointer values of substring refs should not match" time="{duration}"/>
    <testcase classname="<exe-name>.global" name="StringRef/Comparisons" time="{duration}"/>
    <testcase classname="<exe-name>.global" name="StringRef/from std::string/implicitly constructed" time="{duration}"/>
    <testcase classname="<exe-name>.global" name="StringRef/from std::string/explicitly constructed" time="{duration}"/>
    <testcase classname="<exe-name>.global" name="StringRef/from std::string/assigned" time="{duration}"/>
    <testcase classname="<exe-name>.global" name="StringRef/to std::string/implicitly constructed" time="{duration}"/>
    <testcase classname="<exe-name>.global" name="StringRef/to std::string/explicitly constructed" time="{duration}"/>
    <testcase classname="<exe-name>.global" name="StringRef/to std::string/assigned" time="{duration}"/>
    <testcase classname="<exe-name>.global" name="Stringifying std::chrono::duration helpers" time="{duration}"/>
    <testcase classname="<exe-name>.global" name="Stringifying std::chrono::duration with weird ratios" time="{duration}"/>
    <testcase classname="<exe-name>.global" name="Stringifying std::chrono::time_point&lt;system_clock>" time="{duration}"/>
    <testcase classname="<exe-name>.global" name="Tabs and newlines show in output" time="{duration}">
      <failure message="&quot;if ($b == 10) {
		$a	= 20;
}&quot;
==
&quot;if ($b == 10) {
	$a = 20;
}
&quot;" type="CHECK">
MiscTests.cpp:<line number>
      </failure>
    </testcase>
    <testcase classname="<exe-name>.global" name="Tag alias can be registered against tag patterns/The same tag alias can only be registered once" time="{duration}"/>
    <testcase classname="<exe-name>.global" name="Tag alias can be registered against tag patterns/Tag aliases must be of the form [@name]" time="{duration}"/>
    <testcase classname="<exe-name>.global" name="Test case with one argument" time="{duration}"/>
    <testcase classname="<exe-name>.global" name="Test enum bit values" time="{duration}"/>
    <testcase classname="<exe-name>.global" name="The NO_FAIL macro reports a failure but does not fail the test" time="{duration}"/>
    <testcase classname="<exe-name>.global" name="This test 'should' fail but doesn't" time="{duration}"/>
    <testcase classname="<exe-name>.global" name="Tracker" time="{duration}"/>
    <testcase classname="<exe-name>.global" name="Tracker/successfully close one section" time="{duration}"/>
    <testcase classname="<exe-name>.global" name="Tracker/fail one section" time="{duration}"/>
    <testcase classname="<exe-name>.global" name="Tracker/fail one section/re-enter after failed section" time="{duration}"/>
    <testcase classname="<exe-name>.global" name="Tracker/fail one section/re-enter after failed section and find next section" time="{duration}"/>
    <testcase classname="<exe-name>.global" name="Tracker/successfully close one section, then find another" time="{duration}"/>
    <testcase classname="<exe-name>.global" name="Tracker/successfully close one section, then find another/Re-enter - skips S1 and enters S2" time="{duration}"/>
    <testcase classname="<exe-name>.global" name="Tracker/successfully close one section, then find another/Re-enter - skips S1 and enters S2/Successfully close S2" time="{duration}"/>
    <testcase classname="<exe-name>.global" name="Tracker/successfully close one section, then find another/Re-enter - skips S1 and enters S2/fail S2" time="{duration}"/>
    <testcase classname="<exe-name>.global" name="Tracker/open a nested section" time="{duration}"/>
    <testcase classname="<exe-name>.global" name="Tracker/start a generator" time="{duration}"/>
    <testcase classname="<exe-name>.global" name="Tracker/start a generator/close outer section" time="{duration}"/>
    <testcase classname="<exe-name>.global" name="Tracker/start a generator/close outer section/Re-enter for second generation" time="{duration}"/>
    <testcase classname="<exe-name>.global" name="Tracker/start a generator/Start a new inner section" time="{duration}"/>
    <testcase classname="<exe-name>.global" name="Tracker/start a generator/Start a new inner section/Re-enter for second generation" time="{duration}"/>
    <testcase classname="<exe-name>.global" name="Tracker/start a generator/Fail an inner section" time="{duration}"/>
    <testcase classname="<exe-name>.global" name="Tracker/start a generator/Fail an inner section/Re-enter for second generation" time="{duration}"/>
    <testcase classname="<exe-name>.global" name="Unexpected exceptions can be translated" time="{duration}">
      <error type="TEST_CASE">
3.14
ExceptionTests.cpp:<line number>
      </error>
    </testcase>
    <testcase classname="<exe-name>.global" name="Use a custom approx" time="{duration}"/>
    <testcase classname="<exe-name>.global" name="Variadic macros/Section with one argument" time="{duration}"/>
    <testcase classname="<exe-name>.global" name="Vector matchers/Contains (element)" time="{duration}"/>
    <testcase classname="<exe-name>.global" name="Vector matchers/Contains (vector)" time="{duration}"/>
    <testcase classname="<exe-name>.global" name="Vector matchers/Equals" time="{duration}"/>
    <testcase classname="<exe-name>.global" name="Vector matchers that fail/Contains (element)" time="{duration}">
      <failure message="{ 1, 2, 3 } Contains: -1" type="CHECK_THAT">
MatchersTests.cpp:<line number>
      </failure>
      <failure message="{  } Contains: 1" type="CHECK_THAT">
MatchersTests.cpp:<line number>
      </failure>
    </testcase>
    <testcase classname="<exe-name>.global" name="Vector matchers that fail/Contains (vector)" time="{duration}">
      <failure message="{  } Contains: { 1, 2, 3 }" type="CHECK_THAT">
MatchersTests.cpp:<line number>
      </failure>
      <failure message="{ 1, 2, 3 } Contains: { 1, 2, 4 }" type="CHECK_THAT">
MatchersTests.cpp:<line number>
      </failure>
    </testcase>
    <testcase classname="<exe-name>.global" name="Vector matchers that fail/Equals" time="{duration}">
      <failure message="{ 1, 2, 3 } Equals: { 1, 2 }" type="CHECK_THAT">
MatchersTests.cpp:<line number>
      </failure>
      <failure message="{ 1, 2 } Equals: { 1, 2, 3 }" type="CHECK_THAT">
MatchersTests.cpp:<line number>
      </failure>
      <failure message="{  } Equals: { 1, 2, 3 }" type="CHECK_THAT">
MatchersTests.cpp:<line number>
      </failure>
      <failure message="{ 1, 2, 3 } Equals: {  }" type="CHECK_THAT">
MatchersTests.cpp:<line number>
      </failure>
    </testcase>
    <testcase classname="<exe-name>.global" name="When checked exceptions are thrown they can be expected or unexpected" time="{duration}"/>
    <testcase classname="<exe-name>.global" name="When unchecked exceptions are thrown directly they are always failures" time="{duration}">
      <error type="TEST_CASE">
unexpected exception
ExceptionTests.cpp:<line number>
      </error>
    </testcase>
    <testcase classname="<exe-name>.global" name="When unchecked exceptions are thrown during a CHECK the test should continue" time="{duration}">
      <error message="thisThrows() == 0" type="CHECK">
expected exception
ExceptionTests.cpp:<line number>
      </error>
    </testcase>
    <testcase classname="<exe-name>.global" name="When unchecked exceptions are thrown during a REQUIRE the test should abort fail" time="{duration}">
      <error message="thisThrows() == 0" type="REQUIRE">
expected exception
ExceptionTests.cpp:<line number>
      </error>
    </testcase>
    <testcase classname="<exe-name>.global" name="When unchecked exceptions are thrown from functions they are always failures" time="{duration}">
      <error message="thisThrows() == 0" type="CHECK">
expected exception
ExceptionTests.cpp:<line number>
      </error>
    </testcase>
    <testcase classname="<exe-name>.global" name="When unchecked exceptions are thrown from sections they are always failures/section name" time="{duration}">
      <error type="TEST_CASE">
unexpected exception
ExceptionTests.cpp:<line number>
      </error>
    </testcase>
    <testcase classname="<exe-name>.global" name="Where the LHS is not a simple value" time="{duration}"/>
    <testcase classname="<exe-name>.global" name="Where there is more to the expression after the RHS" time="{duration}"/>
    <testcase classname="<exe-name>.global" name="X/level/0/a" time="{duration}"/>
    <testcase classname="<exe-name>.global" name="X/level/0/b" time="{duration}"/>
    <testcase classname="<exe-name>.global" name="X/level/1/a" time="{duration}"/>
    <testcase classname="<exe-name>.global" name="X/level/1/b" time="{duration}"/>
    <testcase classname="<exe-name>.global" name="XmlEncode/normal string" time="{duration}"/>
    <testcase classname="<exe-name>.global" name="XmlEncode/empty string" time="{duration}"/>
    <testcase classname="<exe-name>.global" name="XmlEncode/string with ampersand" time="{duration}"/>
    <testcase classname="<exe-name>.global" name="XmlEncode/string with less-than" time="{duration}"/>
    <testcase classname="<exe-name>.global" name="XmlEncode/string with greater-than" time="{duration}"/>
    <testcase classname="<exe-name>.global" name="XmlEncode/string with quotes" time="{duration}"/>
    <testcase classname="<exe-name>.global" name="XmlEncode/string with control char (1)" time="{duration}"/>
    <testcase classname="<exe-name>.global" name="XmlEncode/string with control char (x7F)" time="{duration}"/>
    <testcase classname="<exe-name>.global" name="atomic if" time="{duration}"/>
    <testcase classname="<exe-name>.global" name="boolean member" time="{duration}"/>
    <testcase classname="<exe-name>.global" name="checkedElse" time="{duration}"/>
    <testcase classname="<exe-name>.global" name="checkedElse, failing" time="{duration}">
      <failure message="false" type="CHECKED_ELSE">
MiscTests.cpp:<line number>
      </failure>
      <failure message="false" type="REQUIRE">
MiscTests.cpp:<line number>
      </failure>
    </testcase>
    <testcase classname="<exe-name>.global" name="checkedIf" time="{duration}"/>
    <testcase classname="<exe-name>.global" name="checkedIf, failing" time="{duration}">
      <failure message="false" type="CHECKED_IF">
MiscTests.cpp:<line number>
      </failure>
      <failure message="false" type="REQUIRE">
MiscTests.cpp:<line number>
      </failure>
    </testcase>
    <testcase classname="<exe-name>.global" name="comparisons between const int variables" time="{duration}"/>
    <testcase classname="<exe-name>.global" name="comparisons between int variables" time="{duration}"/>
    <testcase classname="<exe-name>.global" name="even more nested SECTION tests/c/d (leaf)" time="{duration}"/>
    <testcase classname="<exe-name>.global" name="even more nested SECTION tests/c/e (leaf)" time="{duration}"/>
    <testcase classname="<exe-name>.global" name="even more nested SECTION tests/f (leaf)" time="{duration}"/>
    <testcase classname="<exe-name>.global" name="just failure" time="{duration}">
      <failure type="FAIL">
Previous info should not be seen
MessageTests.cpp:<line number>
      </failure>
    </testcase>
    <testcase classname="<exe-name>.global" name="long long" time="{duration}"/>
    <testcase classname="<exe-name>.global" name="looped SECTION tests/s1" time="{duration}">
      <failure message="0 > 1" type="CHECK">
MiscTests.cpp:<line number>
      </failure>
    </testcase>
    <testcase classname="<exe-name>.global" name="looped tests" time="{duration}">
      <failure message="1 == 0" type="CHECK">
Testing if fib[0] (1) is even
MiscTests.cpp:<line number>
      </failure>
      <failure message="1 == 0" type="CHECK">
Testing if fib[1] (1) is even
MiscTests.cpp:<line number>
      </failure>
      <failure message="1 == 0" type="CHECK">
Testing if fib[3] (3) is even
MiscTests.cpp:<line number>
      </failure>
      <failure message="1 == 0" type="CHECK">
Testing if fib[4] (5) is even
MiscTests.cpp:<line number>
      </failure>
      <failure message="1 == 0" type="CHECK">
Testing if fib[6] (13) is even
MiscTests.cpp:<line number>
      </failure>
      <failure message="1 == 0" type="CHECK">
Testing if fib[7] (21) is even
MiscTests.cpp:<line number>
      </failure>
    </testcase>
    <testcase classname="<exe-name>.global" name="more nested SECTION tests/s2/s1" time="{duration}">
      <failure message="1 == 2" type="REQUIRE">
MiscTests.cpp:<line number>
      </failure>
    </testcase>
    <testcase classname="<exe-name>.global" name="more nested SECTION tests/s1/s3" time="{duration}"/>
    <testcase classname="<exe-name>.global" name="more nested SECTION tests/s1/s4" time="{duration}"/>
    <testcase classname="<exe-name>.global" name="nested SECTION tests/s1" time="{duration}"/>
    <testcase classname="<exe-name>.global" name="nested SECTION tests/s1/s2" time="{duration}"/>
    <testcase classname="<exe-name>.global" name="non streamable - with conv. op" time="{duration}"/>
    <testcase classname="<exe-name>.global" name="non-copyable objects" time="{duration}"/>
    <testcase classname="<exe-name>.global" name="not allowed" time="{duration}"/>
    <testcase classname="<exe-name>.global" name="null strings" time="{duration}"/>
    <testcase classname="<exe-name>.global" name="null_ptr" time="{duration}"/>
    <testcase classname="<exe-name>.global" name="pair&lt;pair&lt;int,const char *,pair&lt;std::string,int> > -> toString" time="{duration}"/>
    <testcase classname="<exe-name>.global" name="pointer to class" time="{duration}"/>
    <testcase classname="<exe-name>.global" name="random SECTION tests/s1" time="{duration}"/>
    <testcase classname="<exe-name>.global" name="random SECTION tests/s2" time="{duration}"/>
    <testcase classname="<exe-name>.global" name="replaceInPlace/replace single char" time="{duration}"/>
    <testcase classname="<exe-name>.global" name="replaceInPlace/replace two chars" time="{duration}"/>
    <testcase classname="<exe-name>.global" name="replaceInPlace/replace first char" time="{duration}"/>
    <testcase classname="<exe-name>.global" name="replaceInPlace/replace last char" time="{duration}"/>
    <testcase classname="<exe-name>.global" name="replaceInPlace/replace all chars" time="{duration}"/>
    <testcase classname="<exe-name>.global" name="replaceInPlace/replace no chars" time="{duration}"/>
    <testcase classname="<exe-name>.global" name="replaceInPlace/escape '" time="{duration}"/>
    <testcase classname="<exe-name>.global" name="send a single char to INFO" time="{duration}">
      <failure message="false" type="REQUIRE">
3
MiscTests.cpp:<line number>
      </failure>
    </testcase>
    <testcase classname="<exe-name>.global" name="sends information to INFO" time="{duration}">
      <failure message="false" type="REQUIRE">
hi
i := 7
MessageTests.cpp:<line number>
      </failure>
    </testcase>
    <testcase classname="<exe-name>.global" name="std::pair&lt;int,const std::string> -> toString" time="{duration}"/>
    <testcase classname="<exe-name>.global" name="std::pair&lt;int,std::string> -> toString" time="{duration}"/>
    <testcase classname="<exe-name>.global" name="std::vector&lt;std::pair&lt;std::string,int> > -> toString" time="{duration}"/>
    <testcase classname="<exe-name>.global" name="string literals of different sizes can be compared" time="{duration}">
      <failure message="&quot;first&quot; == &quot;second&quot;" type="REQUIRE">
TrickyTests.cpp:<line number>
      </failure>
    </testcase>
    <testcase classname="<exe-name>.global" name="stringify( has_maker )" time="{duration}"/>
    <testcase classname="<exe-name>.global" name="stringify( has_maker_and_toString )" time="{duration}"/>
    <testcase classname="<exe-name>.global" name="stringify( has_operator )" time="{duration}"/>
    <testcase classname="<exe-name>.global" name="toString on const wchar_t const pointer returns the string contents" time="{duration}"/>
    <testcase classname="<exe-name>.global" name="toString on const wchar_t pointer returns the string contents" time="{duration}"/>
    <testcase classname="<exe-name>.global" name="toString on wchar_t const pointer returns the string contents" time="{duration}"/>
    <testcase classname="<exe-name>.global" name="toString on wchar_t returns the string contents" time="{duration}"/>
    <testcase classname="<exe-name>.global" name="toString( vectors&lt;has_maker )" time="{duration}"/>
    <testcase classname="<exe-name>.global" name="toString(enum class w/operator&lt;&lt;)" time="{duration}"/>
    <testcase classname="<exe-name>.global" name="toString(enum class)" time="{duration}">
      <failure message="&quot;{?}&quot; == &quot;0&quot;" type="CHECK">
EnumToString.cpp:<line number>
      </failure>
      <failure message="&quot;{?}&quot; == &quot;1&quot;" type="CHECK">
EnumToString.cpp:<line number>
      </failure>
    </testcase>
    <testcase classname="<exe-name>.global" name="toString(enum w/operator&lt;&lt;)" time="{duration}"/>
    <testcase classname="<exe-name>.global" name="toString(enum)" time="{duration}"/>
    <testcase classname="<exe-name>.global" name="tuple&lt;>" time="{duration}"/>
    <testcase classname="<exe-name>.global" name="tuple&lt;float,int>" time="{duration}"/>
    <testcase classname="<exe-name>.global" name="tuple&lt;int>" time="{duration}"/>
    <testcase classname="<exe-name>.global" name="tuple&lt;0,int,const char *>" time="{duration}"/>
    <testcase classname="<exe-name>.global" name="tuple&lt;string,string>" time="{duration}"/>
    <testcase classname="<exe-name>.global" name="tuple&lt;tuple&lt;int>,tuple&lt;>,float>" time="{duration}"/>
    <testcase classname="<exe-name>.global" name="vec&lt;vec&lt;string,alloc>> -> toString" time="{duration}"/>
    <testcase classname="<exe-name>.global" name="vector&lt;int,allocator> -> toString" time="{duration}"/>
    <testcase classname="<exe-name>.global" name="vector&lt;int> -> toString" time="{duration}"/>
    <testcase classname="<exe-name>.global" name="vector&lt;string> -> toString" time="{duration}"/>
    <testcase classname="<exe-name>.global" name="vectors can be sized and resized" time="{duration}"/>
    <testcase classname="<exe-name>.global" name="vectors can be sized and resized/resizing bigger changes size and capacity" time="{duration}"/>
    <testcase classname="<exe-name>.global" name="vectors can be sized and resized/resizing smaller changes size but not capacity" time="{duration}"/>
    <testcase classname="<exe-name>.global" name="vectors can be sized and resized/resizing smaller changes size but not capacity/We can use the 'swap trick' to reset the capacity" time="{duration}"/>
    <testcase classname="<exe-name>.global" name="vectors can be sized and resized/reserving bigger changes capacity but not size" time="{duration}"/>
    <testcase classname="<exe-name>.global" name="vectors can be sized and resized/reserving smaller does not change size or capacity" time="{duration}"/>
    <testcase classname="<exe-name>.global" name="xmlentitycheck/embedded xml" time="{duration}"/>
    <testcase classname="<exe-name>.global" name="xmlentitycheck/encoded chars" time="{duration}"/>
    <system-out>
A string sent directly to stdout
Message from section one
Message from section two
    </system-out>
    <system-err>
A string sent directly to stderr
    </system-err>
  </testsuite>
</testsuites><|MERGE_RESOLUTION|>--- conflicted
+++ resolved
@@ -1,17 +1,10 @@
 <?xml version="1.0" encoding="UTF-8"?>
-<<<<<<< HEAD
-<testsuitesspanner>
-  <testsuite name="<exe-name>" errors="13" failures="81" tests="986" hostname="tbd" time="{duration}" timestamp="{iso8601-timestamp}">
-    <testcase classname="global" name="# A test name that starts with a #" time="{duration}"/>
-    <testcase classname="#748 - captures with unexpected exceptions" name="outside assertions" time="{duration}">
-=======
 <testsuitesloose text artifact
 >
   <testsuite name="<exe-name>" errors="15" failures="85" tests="904" hostname="tbd" time="{duration}" timestamp="{iso8601-timestamp}">
     <testcase classname="<exe-name>.global" name="# A test name that starts with a #" time="{duration}"/>
     <testcase classname="<exe-name>.global" name="#1005: Comparing pointer to int and long (NULL can be either on various systems)" time="{duration}"/>
     <testcase classname="<exe-name>.global" name="#748 - captures with unexpected exceptions/outside assertions" time="{duration}">
->>>>>>> b119ebdd
       <error type="TEST_CASE">
 expected exception
 answer := 42
@@ -33,14 +26,6 @@
 MiscTests.cpp:<line number>
       </failure>
     </testcase>
-<<<<<<< HEAD
-    <testcase classname="#961 -- Dynamically created sections should all be reported" name="Looped section 0" time="{duration}"/>
-    <testcase classname="#961 -- Dynamically created sections should all be reported" name="Looped section 1" time="{duration}"/>
-    <testcase classname="#961 -- Dynamically created sections should all be reported" name="Looped section 2" time="{duration}"/>
-    <testcase classname="#961 -- Dynamically created sections should all be reported" name="Looped section 3" time="{duration}"/>
-    <testcase classname="#961 -- Dynamically created sections should all be reported" name="Looped section 4" time="{duration}"/>
-    <testcase classname="global" name="'Not' checks that should fail" time="{duration}">
-=======
     <testcase classname="<exe-name>.global" name="#872" time="{duration}"/>
     <testcase classname="<exe-name>.global" name="#961 -- Dynamically created sections should all be reported/Looped section 0" time="{duration}"/>
     <testcase classname="<exe-name>.global" name="#961 -- Dynamically created sections should all be reported/Looped section 1" time="{duration}"/>
@@ -48,7 +33,6 @@
     <testcase classname="<exe-name>.global" name="#961 -- Dynamically created sections should all be reported/Looped section 3" time="{duration}"/>
     <testcase classname="<exe-name>.global" name="#961 -- Dynamically created sections should all be reported/Looped section 4" time="{duration}"/>
     <testcase classname="<exe-name>.global" name="'Not' checks that should fail" time="{duration}">
->>>>>>> b119ebdd
       <failure message="false != false" type="CHECK">
 ConditionTests.cpp:<line number>
       </failure>
@@ -115,31 +99,6 @@
 ExceptionTests.cpp:<line number>
       </error>
     </testcase>
-<<<<<<< HEAD
-    <testcase classname="global" name="Anonymous test case 1" time="{duration}"/>
-    <testcase classname="global" name="AnyOf matcher" time="{duration}"/>
-    <testcase classname="global" name="Approx with exactly-representable margin" time="{duration}"/>
-    <testcase classname="global" name="Approximate PI" time="{duration}"/>
-    <testcase classname="global" name="Approximate comparisons with different epsilons" time="{duration}"/>
-    <testcase classname="global" name="Approximate comparisons with floats" time="{duration}"/>
-    <testcase classname="global" name="Approximate comparisons with ints" time="{duration}"/>
-    <testcase classname="global" name="Approximate comparisons with mixed numeric types" time="{duration}"/>
-    <testcase classname="Assertions then sections" name="root" time="{duration}"/>
-    <testcase classname="Assertions then sections" name="A section" time="{duration}"/>
-    <testcase classname="Assertions then sections" name="A section/Another section" time="{duration}"/>
-    <testcase classname="Assertions then sections" name="A section/Another other section" time="{duration}"/>
-    <testcase classname="Capture and info messages" name="Capture should stringify like assertions" time="{duration}"/>
-    <testcase classname="Capture and info messages" name="Info should NOT stringify the way assertions do" time="{duration}"/>
-    <testcase classname="Character pretty printing" name="Specifically escaped" time="{duration}"/>
-    <testcase classname="Character pretty printing" name="General chars" time="{duration}"/>
-    <testcase classname="Character pretty printing" name="Low ASCII" time="{duration}"/>
-    <testcase classname="global" name="Comparing function pointers" time="{duration}"/>
-    <testcase classname="global" name="Comparing member function pointers" time="{duration}"/>
-    <testcase classname="global" name="Comparisons between ints where one side is computed" time="{duration}"/>
-    <testcase classname="global" name="Comparisons between unsigned ints and negative signed ints match c++ standard behaviour" time="{duration}"/>
-    <testcase classname="global" name="Comparisons with int literals don't warn when mixing signed/ unsigned" time="{duration}"/>
-    <testcase classname="global" name="Contains string matcher" time="{duration}">
-=======
     <testcase classname="<exe-name>.global" name="Anonymous test case 1" time="{duration}"/>
     <testcase classname="<exe-name>.global" name="Approx setters validate their arguments" time="{duration}"/>
     <testcase classname="<exe-name>.global" name="Approx with exactly-representable margin" time="{duration}"/>
@@ -166,7 +125,6 @@
     <testcase classname="<exe-name>.global" name="Comparisons between unsigned ints and negative signed ints match c++ standard behaviour" time="{duration}"/>
     <testcase classname="<exe-name>.global" name="Comparisons with int literals don't warn when mixing signed/ unsigned" time="{duration}"/>
     <testcase classname="<exe-name>.global" name="Contains string matcher" time="{duration}">
->>>>>>> b119ebdd
       <failure message="&quot;this string contains 'abc' as a substring&quot; contains: &quot;not there&quot;" type="CHECK_THAT">
 MatchersTests.cpp:<line number>
       </failure>
